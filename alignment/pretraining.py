--- conflicted
+++ resolved
@@ -3,50 +3,11 @@
 import os, sys, random, pickle
 from pathlib import Path
 from types import SimpleNamespace
-<<<<<<< HEAD
 from contextlib import contextmanager, nullcontext
 # ------------------------------------------------------------------
 # Configuration parameters for pretraining
 # ------------------------------------------------------------------
-=======
-from contextlib import contextmanager
-from omegaconf import OmegaConf
 
-# ------------------------------------------------------------------
-# Configuration parameters for pretraining
-# ------------------------------------------------------------------
-cfg_file = Path(__file__).resolve().parents[1] / "alignment" / "config.yaml"
-if cfg_file.exists():
-    cfg = OmegaConf.load(cfg_file)
-    DEFAULT_DEVICE = cfg.device
-    DEFAULT_GPU_IDS = [cfg.gpu_id]
-else:
-    DEFAULT_DEVICE = "cpu"
-    DEFAULT_GPU_IDS = [0]
-
-PRETRAINING_CONFIG = {
-    "list_file": "/gpu-data3/pger/handwriting_rec/mnt/ramdisk/max/90kDICT32px/imglist.txt",
-    "n_random": 100,
-    "num_epochs": 10000,
-    "batch_size": 128,
-    "learning_rate": 1e-3,
-    "base_path": None,
-    "fixed_size": (64, 256),
-    "device": DEFAULT_DEVICE,
-    "gpu_ids": DEFAULT_GPU_IDS,
-    "use_augmentations": True,
-    "main_loss_weight": 1.0,
-    "aux_loss_weight": 0.1,
-    "save_path": "htr_base/saved_models/pretrained_backbone.pt",
-    "save_backbone": False,
-}
-
-gpu_ids = PRETRAINING_CONFIG.get("gpu_ids", DEFAULT_GPU_IDS)
-if isinstance(gpu_ids, (list, tuple)):
-    os.environ["CUDA_VISIBLE_DEVICES"] = ",".join(str(g) for g in gpu_ids)
-else:
-    os.environ["CUDA_VISIBLE_DEVICES"] = str(gpu_ids)
->>>>>>> f969261d
 # Add project root to path for imports
 root = Path(__file__).resolve().parents[1]
 if str(root) not in sys.path:
@@ -86,7 +47,6 @@
             yield
         finally:
             sys.stdout = original
-<<<<<<< HEAD
 # Default pretraining configuration
 PRETRAINING_CONFIG = {
     "list_file": "/gpu-data3/pger/handwriting_rec/mnt/ramdisk/max/90kDICT32px/imlist.txt",
@@ -106,8 +66,7 @@
     "results_file": False,
 }
 DEVICE = PRETRAINING_CONFIG["device"]
-=======
->>>>>>> f969261d
+
 # Architecture configuration for the pretraining backbone
 # Matches exactly the config used in alignment_trainer.py
 ARCHITECTURE_CONFIG = {
@@ -212,7 +171,6 @@
                     pickle.dump(c2i, f)
                 with open(i2c_path, "wb") as f:
                     pickle.dump(i2c, f)
-<<<<<<< HEAD
         nclasses = len(c2i) + 1
         print(f"[Pretraining] Vocabulary size: {nclasses} (including blank)")
         arch = SimpleNamespace(**ARCHITECTURE_CONFIG)
@@ -310,11 +268,3 @@
         return Path(save_path)
 if __name__ == '__main__':
     main()
-=======
-                print(f"[Pretraining] Model saved to: {save_path}")
-    return Path(save_path)
-
-
-if __name__ == "__main__":
-    main(PRETRAINING_CONFIG)
->>>>>>> f969261d
