# ----------------------------------------------------------------------
# Backbone refinement
# ----------------------------------------------------------------------
refine_batch_size: 128      # mini-batch size used when fine-tuning the backbone
refine_lr: 1e-4             # learning rate during backbone refinement
refine_main_weight: 1.0     # weight for the main CTC loss branch
refine_aux_weight: 0.1      # weight for the auxiliary CTC loss
<<<<<<< HEAD
refine_epochs: 10           # number of epochs used for backbone refinement
=======
refine_epochs: 10           # epochs used for backbone refinement
>>>>>>> 852fcbd7

# ----------------------------------------------------------------------
# Projector training
# ----------------------------------------------------------------------
projector_epochs: 150       # number of epochs for the projector network
projector_batch_size: 4000  # mini-batch size when collecting descriptors
projector_lr: 1e-4          # learning rate for projector optimisation
projector_workers: 1        # dataloader workers used during descriptor caching
projector_weight_decay: 1e-4  # weight decay for the projector optimiser

# ----------------------------------------------------------------------
# Compute device
# ----------------------------------------------------------------------
device: cuda                # target device for training
gpu_id: 2                   # which CUDA device index to use

# ----------------------------------------------------------------------
# Alternating training cycle
# ----------------------------------------------------------------------
alt_rounds: 4               # number of backbone/projector cycles per pass
alt_backbone_epochs: 10     # epochs for each backbone refinement phase

# ----------------------------------------------------------------------
# Align-more-instances defaults
# ----------------------------------------------------------------------
align_batch_size: 512       # mini-batch size when harvesting descriptors
align_device: cpu           # device used during alignment post-processing
align_reg: 0.1              # entropic regularisation for Sinkhorn
align_unbalanced: true     # use unbalanced OT formulation
align_reg_m: 1.0            # mass regularisation when unbalanced OT is used
align_k: 200                  # pseudo-label this many least-moved descriptors

# ----------------------------------------------------------------------
# Dataset parameters
# ----------------------------------------------------------------------
n_aligned: 300               # number of pre-aligned samples for warm start
ensemble_size: 1             # how many projectors to train in parallel
agree_threshold: 1           # votes required when pseudo-labelling<|MERGE_RESOLUTION|>--- conflicted
+++ resolved
@@ -5,11 +5,9 @@
 refine_lr: 1e-4             # learning rate during backbone refinement
 refine_main_weight: 1.0     # weight for the main CTC loss branch
 refine_aux_weight: 0.1      # weight for the auxiliary CTC loss
-<<<<<<< HEAD
-refine_epochs: 10           # number of epochs used for backbone refinement
-=======
+
 refine_epochs: 10           # epochs used for backbone refinement
->>>>>>> 852fcbd7
+
 
 # ----------------------------------------------------------------------
 # Projector training
