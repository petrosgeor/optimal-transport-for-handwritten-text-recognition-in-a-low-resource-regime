--- conflicted
+++ resolved
@@ -7,15 +7,13 @@
     sys.path.insert(0, str(root))
 
 from htr_base.utils.htr_dataset import HTRDataset
-<<<<<<< HEAD
 import torch
-=======
+
 from htr_base.utils.htr_dataset import PretrainingHTRDataset
 from htr_base.utils.vocab import load_vocab
 from htr_base.models import HTRNet
 from alignment.alignment_trainer import refine_visual_backbone, cfg
 from types import SimpleNamespace
->>>>>>> 8ff734ee
 
 
 def test_train_val_subset():
@@ -31,7 +29,6 @@
     assert img_train.shape == img_tv.shape
 
 
-<<<<<<< HEAD
 def test_maybe_load_backbone():
     from types import SimpleNamespace
     from omegaconf import OmegaConf
@@ -55,7 +52,6 @@
 
     changed = any(not torch.allclose(before[k], after[k]) for k in before)
     assert changed
-=======
 def test_refine_backbone_with_pretraining(tmp_path):
     base = Path("htr_base/data/GW/processed_words")
     ds = HTRDataset(basefolder=str(base), subset="train", fixed_size=(64, 256))
@@ -81,4 +77,3 @@
                            pretrain_ds=pre_ds, syn_batch_ratio=0.5)
 
     assert not net.training
->>>>>>> 8ff734ee
