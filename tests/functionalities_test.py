--- conflicted
+++ resolved
@@ -180,7 +180,6 @@
     assert used.get("length", 0) == 1
 
 
-<<<<<<< HEAD
 def test_compute_cer_prints(capsys):
     base = Path("htr_base/data/GW/processed_words")
     ds = HTRDataset(basefolder=str(base), subset="train", fixed_size=(64, 256))
@@ -224,7 +223,6 @@
     refine_visual_model(ds, net, num_epochs=1, batch_size=2, lr=1e-4, syn_batch_ratio=None, pretrain_ds=None)
 
     assert called.get("subset") == "test"
-=======
 def test_projector_dropout_behavior():
     proj = Projector(8, 4, dropout=0.5)
     x = torch.ones(2, 8)
@@ -277,4 +275,3 @@
     )
 
     assert not net.training
->>>>>>> 9658fd17
