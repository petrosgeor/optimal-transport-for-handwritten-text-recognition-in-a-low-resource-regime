from pathlib import Path
import sys
from types import SimpleNamespace

root = Path(__file__).resolve().parents[1]
if str(root) not in sys.path:
    sys.path.insert(0, str(root))

from htr_base.utils.htr_dataset import HTRDataset
from htr_base.models import HTRNet, Projector
from alignment.alignment_utilities import align_more_instances
from alignment.alignment_trainer import tee_output
from htr_base.utils.transforms import aug_transforms


def test_align_logging(capsys):
    cfg = SimpleNamespace(k_external_words=5, n_aligned=0, word_emb_dim=8)
    base = 'htr_base/data/GW/processed_words'
    dataset = HTRDataset(base, subset='train', fixed_size=(32, 128), transforms=None, config=cfg)
    dataset.data = dataset.data[:3]
    dataset.transcriptions = dataset.transcriptions[:3]
    dataset.aligned = dataset.aligned[:3]
    dataset.is_in_dict = dataset.is_in_dict[:3]
    dataset.external_word_embeddings = dataset.find_word_embeddings(dataset.external_words, n_components=8)

    arch_cfg = SimpleNamespace(
        cnn_cfg=[[1, 16], 'M', [1, 32]],
        head_type='cnn',
        rnn_type='gru',
        rnn_layers=1,
        rnn_hidden_size=32,
        flattening='maxpool',
        stn=False,
        feat_dim=8,
    )
    backbone = HTRNet(arch_cfg, nclasses=len(dataset.character_classes) + 1)
    projector = Projector(arch_cfg.feat_dim, dataset.word_emb_dim)
    align_more_instances(dataset, backbone, projector, batch_size=1, device='cpu', k=1)
    out = capsys.readouterr().out
    assert '[Align] round accuracy' in out
    assert '[Align] cumulative accuracy' in out


def test_letter_priors():
    ds = HTRDataset('htr_base/data/GW/processed_words', subset='train', fixed_size=(32, 128))
    # priors computed from wordfreq by default
    total = sum(ds.prior_char_probs.values())
    assert abs(total - 1.0) < 1e-4
    assert ('a' in ds.prior_char_probs) or ('0' in ds.prior_char_probs)

    wf_priors = HTRDataset.letter_priors()
    assert ds.prior_char_probs == wf_priors

    tr_priors = HTRDataset.letter_priors(ds.transcriptions)
    total_tr = sum(tr_priors.values())
    assert abs(total_tr - 1.0) < 1e-4


def test_external_words_lowercase():
    cfg = SimpleNamespace(k_external_words=5, n_aligned=0, word_emb_dim=8)
    dataset = HTRDataset(
        'htr_base/data/GW/processed_words',
        subset='train',
        fixed_size=(32, 128),
        transforms=None,
        config=cfg,
    )
    assert all(w.islower() for w in dataset.external_words)


def test_tee_output(tmp_path, capsys):
    out_file = tmp_path / "log.txt"
    with tee_output(out_file):
        print("hello")
    captured = capsys.readouterr().out
    assert captured.strip() == "hello"
    assert out_file.read_text() == "hello\n"

    with tee_output(out_file):
        print("bye")
    assert out_file.read_text() == "bye\n"


<<<<<<< HEAD
def test_dataset_prealignment():
    class DummyCfg:
        k_external_words = 200
        n_aligned = 300

    base = 'htr_base/data/GW/processed_words'
    dataset = HTRDataset(
        base,
        subset='train',
        fixed_size=(64, 256),
        transforms=aug_transforms,
        config=DummyCfg(),
    )
    assert (dataset.aligned != -1).sum().item() > 0
=======
def test_align_zero_row(tmp_path):
    cfg = SimpleNamespace(k_external_words=5, n_aligned=0, word_emb_dim=8)
    base = 'htr_base/data/GW/processed_words'
    ds = HTRDataset(base, subset='train', fixed_size=(32, 128), transforms=None, config=cfg)
    ds.data = ds.data[:3]
    ds.transcriptions = ds.transcriptions[:3]
    ds.aligned = ds.aligned[:3]
    ds.is_in_dict = ds.is_in_dict[:3]
    emb = ds.find_word_embeddings(ds.external_words, n_components=8)
    ds.external_word_embeddings = emb * 1e6

    arch = SimpleNamespace(
        cnn_cfg=[[1, 16], 'M', [1, 32]],
        head_type='cnn',
        rnn_type='gru',
        rnn_layers=1,
        rnn_hidden_size=32,
        flattening='maxpool',
        stn=False,
        feat_dim=8,
    )
    backbone = HTRNet(arch, nclasses=len(ds.character_classes) + 1)
    projector = Projector(arch.feat_dim, ds.word_emb_dim)

    align_more_instances(ds, backbone, projector, batch_size=1, device='cpu', unbalanced=True, reg_m=0.1, k=1)
    assert (ds.aligned != -1).any(), "No samples were pseudo-labelled"
>>>>>>> 61ea26cd
<|MERGE_RESOLUTION|>--- conflicted
+++ resolved
@@ -81,7 +81,7 @@
     assert out_file.read_text() == "bye\n"
 
 
-<<<<<<< HEAD
+
 def test_dataset_prealignment():
     class DummyCfg:
         k_external_words = 200
@@ -96,7 +96,7 @@
         config=DummyCfg(),
     )
     assert (dataset.aligned != -1).sum().item() > 0
-=======
+
 def test_align_zero_row(tmp_path):
     cfg = SimpleNamespace(k_external_words=5, n_aligned=0, word_emb_dim=8)
     base = 'htr_base/data/GW/processed_words'
@@ -122,5 +122,4 @@
     projector = Projector(arch.feat_dim, ds.word_emb_dim)
 
     align_more_instances(ds, backbone, projector, batch_size=1, device='cpu', unbalanced=True, reg_m=0.1, k=1)
-    assert (ds.aligned != -1).any(), "No samples were pseudo-labelled"
->>>>>>> 61ea26cd
+    assert (ds.aligned != -1).any(), "No samples were pseudo-labelled"