--- conflicted
+++ resolved
@@ -118,7 +118,6 @@
 * `dist_matrix`: pairwise distances used when `metric="gap"`.
 * `metric`: either `'gap'` (smallest nearest-neighbour gap) or `'entropy'`.
 
-<<<<<<< HEAD
 ## plot_dataset_augmentations
 
 Also in `alignment/alignment_utilities.py`. Saves a figure with three dataset
@@ -132,7 +131,7 @@
 * `dataset`: `HTRDataset` instance with augmentation transforms.
 * `save_path`: where to write the resulting PNG file.
 
-=======
+
 ## print_dataset_stats
 
 Located in `alignment/alignment_utilities.py`. Given an `HTRDataset` instance,
@@ -144,7 +143,6 @@
     """Print basic statistics about *dataset*."""
 ```
 
->>>>>>> 01a6785a
 ## refine\_visual\_backbone
 
 Defined in `alignment/alignment_trainer.py`. It fine-tunes the visual backbone on the subset of images already aligned to external words.
