--- conflicted
+++ resolved
@@ -362,7 +362,6 @@
 ## alignment/config.yaml
 
 Additional hyperparameters for the alignment workflow are stored in
-<<<<<<< HEAD
 `alignment/config.yaml`. These defaults are loaded at import time.
 Key options:
 
@@ -390,20 +389,7 @@
 * `ensemble_size` – how many projectors to train in parallel.
 * `agree_threshold` – votes required before pseudo-labelling.
 * `prior_weight` – strength of the Wasserstein prior loss.
-=======
-`alignment/config.yaml`. These values are loaded at import time so all
-defaults come directly from the YAML file. A new option, `n_aligned`, controls how many
-dataset samples are initially marked as aligned to external words.
-These pre-aligned items give a warm start to backbone refinement. Another
-parameter, `refine_epochs`, sets how many epochs are used for backbone
-refinement by default. The same file defines `projector_epochs` which
-controls projector training both on its own and during alternating
-refinement.
-Two additional options, `ensemble_size` and `agree_threshold`, configure
-how many projectors are trained and how many votes are needed before
-pseudo‑labelling a sample.
-Setting `plot_tsne` to `true` enables t-SNE visualisations during projector training.
->>>>>>> b2edb7e0
+
 
 ## Utilities / Metrics
 
