--- conflicted
+++ resolved
@@ -51,11 +51,8 @@
 If `two_views` is `False`, `__getitem__` returns `(img_tensor, transcription, alignment_id)`.
 Otherwise it returns `((img1, img2), transcription, alignment_id)` where `img1` and `img2` are independent views of the same image.
 
-<<<<<<< HEAD
 If `concat_prob` is greater than `0`, two line images may be stitched horizontally and resized back to `fixed_size`. The transcription then contains both ground-truth strings separated by **three** spaces.
-=======
-If `concat_prob` is greater than `0`, two line images may be stitched horizontally. The returned tensor then has width `2 * fixed_size[1]` and the transcription contains both ground-truth strings separated by **three** spaces.
->>>>>>> 938c1a1b
+
 
 ## encode\_for\_ctc
 
